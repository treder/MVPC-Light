--- conflicted
+++ resolved
@@ -5,11 +5,7 @@
 1. [Installation](#installation)
 2. [Overview](#overview)
 3. [Classification](#classification)
-<<<<<<< HEAD
 4. [Examples](#examples)
-=======
-4. [Cross-validation](#crossvalidation)
->>>>>>> d3a8098c
 
 ## Installation <a name="installation"></a>
 Download the toolbox or, better, clone it using Git. In Matlab, you can add the following line to your `startup.m` file to add the MVPA-Light toolbox to the Matlab path:
@@ -47,17 +43,9 @@
 
 #### Classifiers
 
-<<<<<<< HEAD
 * `train_lda`, `test_lda`: Regularised Linear Discriminant Analysis (LDA). For two classes, LDA is equivalent to Fisher's discriminant analysis (FDA). Hence, LDA searches for a projection of the data into 1D such that the class means are separated as far as possible and the within-class variability is as small as possible. To prevent overfitting and assure invertibility of the covariance matrix, the regularisation parameter λ can be varied between λ =0 (no regularisation) and λ=1 (maximum regularisation). It can also be set to λ='auto'. In this case, λ is estimated automatically. For more details on regularised LDA see [[Bla2011]](#Bla2011). LDA has been shown to be formally equivalent to LCMV beamforming and it can be used for recovering time series of ERP sources [[Tre2011]](#Tre2011).
 * `train_svm`, `test_svm`: Support vector machines (SVM). Uses the [LIBSVM package](https://github.com/arnaudsj/libsvm) that needs to be installed.
 * `train_logist`, `test_logist`: Logistic regression classifier using Lucas Parra's implementation.
-=======
-* `train_lda`, `test_lda`: Regularised Linear Discriminant Analysis (LDA). For two classes, LDA is equivalent to Fisher's discriminant analysis (FDA). Hence, LDA searches for a projection of the data into 1D such that the class means are separated as far as possible and the within-class variability is as small as possible. To prevent overfitting and assure invertibility of the covariance matrix, the regularisation parameter λ can be varied between λ =0 (no regularisation) and λ=1 (maximum regularisation). It can also be set to λ='auto'. In this case, λ is estimated automatically. For more details on regularised LDA see [[Bla2011]](#Bla2011).
-
-<!-- * `train_svm`, `test_svm`: Support vector machines (SVM). Uses the [LIBSVM package](https://github.com/arnaudsj/libsvm) that needs to be installed.
-* `train_logist`, `test_logist`: Logistic regression classifier using Lucas Parra's implementation.
--->
->>>>>>> d3a8098c
 
 #### Classification across time
 Many neuroimaging datasets have a 3-D structure (trials x channels x time). The start of the trial (t=0) typically corresponds to stimulus or response onset. Classification across time can help identify at which time point in a trial discriminative information shows up. To this end, classification is performed across trials, for each time point separately. This is implemented in the function `mv_classify_across_time`. It returns classification performance calculated for each time point in a trial. `mv_plot_1D` can be used to plot the result.
@@ -65,8 +53,7 @@
 
 #### Time x time generalisation
 
-<<<<<<< HEAD
-Classification across time does not give insight into whether information is shared across different time points. For example, is the information that the classifier uses early in a trial (t=80 ms) the same that it uses later (t=300ms)? In time generalisation, this question is answered by training the classifier at a certain time point t. The classifer is then tested at the same time point t but it is also tested at all *other* time points in the trial, see [[King2014]](#King2014) for more information. `mv_classify_timextime` implements time generalisation. It returns a 2D matrix of classification performance, with performance calculated for each combination of training time point and testing time point. If two separate datasets are used, one for training and one for testing, the function `mv_classify_timextime_two_datasets` can be used instead.
+Classification across time does not give insight into whether information is shared across different time points. For example, is the information that the classifier uses early in a trial (t=80 ms) the same that it uses later (t=300ms)? In time generalisation, this question is answered by training the classifier at a certain time point t. The classifer is then tested at the same time point t but it is also tested at all *other* time points in the trial [[King2014]](#King2014). `mv_classify_timextime` implements time generalisation. It returns a 2D matrix of classification performance, with performance calculated for each combination of training time point and testing time point. If two separate datasets are used, one for training and one for testing, the function `mv_classify_timextime_two_datasets` can be used instead.
 `mv_plot_2D` can be used to plot the result.
 
 
@@ -88,11 +75,6 @@
 
 ## Examples<a name="examples"></a>
 
-=======
-Classification across time does not give insight into whether information is shared across different time points. For example, is the information that the classifier uses early in a trial (t=80 ms) the same that it uses later (t=300ms)? In time generalisation, this question is answered by training the classifier at a certain time point t. The classifer is then tested at the same time point t but it is also tested at all *other* time points in the trial. `mv_classify_timextime` implements time generalisation. It returns a 2D matrix of classification performance, with performance calculated for each combination of training time point and testing time point. If two separate datasets are used, one for training and one for testing, the function `mv_classify_timextime_two_datasets` can be used instead.
-`mv_plot_2D` can be used to plot the result.
-
->>>>>>> d3a8098c
 <!--
 ## Q&A
 
@@ -109,14 +91,8 @@
 
 [Bla2011<a name="Bla2011">]  [Blankertz, B., Lemm, S., Treder, M., Haufe, S., & Müller, K. R. (2011). Single-trial analysis and classification of ERP components - A tutorial. NeuroImage, 56(2), 814–825.](http://www.sciencedirect.com/science/article/pii/S1053811910009067)
 
-<<<<<<< HEAD
 [King2014<a name="King2014">] [King, J.-R., & Dehaene, S. (2014). Characterizing the dynamics of mental representations: the temporal generalization method. Trends in Cognitive Sciences, 18(4), 203–210.](https://doi.org/10.1016/j.tics.2014.01.002)
 
 [Lemm2011<a name="Lemm2011">]  [Lemm, S., Blankertz, B., Dickhaus, T., & Müller, K. R. (2011). Introduction to machine learning for brain imaging. NeuroImage, 56(2), 387–399.](http://www.sciencedirect.com/science/article/pii/S1053811910014163)
 
-[Tre2016<a name="Tre2016">]  [Treder, M. S., Porbadnigk, A. K., Shahbazi Avarvand, F., Müller, K.-R., & Blankertz, B. (2016). The LDA beamformer: Optimal estimation of ERP source time series using linear discriminant analysis. NeuroImage, 129, 279–291.](https://doi.org/10.1016/j.neuroimage.2016.01.019)
-=======
-[Lemm2011<a name="Lemm2011">]  [Lemm, S., Blankertz, B., Dickhaus, T., & Müller, K. R. (2011). Introduction to machine learning for brain imaging. NeuroImage, 56(2), 387–399.](http://www.sciencedirect.com/science/article/pii/S1053811910014163)
-
-[Treder2016<a name="Treder2016">]  [Treder, M. S., Porbadnigk, A. K., Shahbazi Avarvand, F., Müller, K.-R., & Blankertz, B. (2016). The LDA beamformer: Optimal estimation of ERP source time series using linear discriminant analysis. NeuroImage, 129, 279–291.](https://doi.org/10.1016/j.neuroimage.2016.01.019)
->>>>>>> d3a8098c
+[Tre2016<a name="Tre2016">]  [Treder, M. S., Porbadnigk, A. K., Shahbazi Avarvand, F., Müller, K.-R., & Blankertz, B. (2016). The LDA beamformer: Optimal estimation of ERP source time series using linear discriminant analysis. NeuroImage, 129, 279–291.](https://doi.org/10.1016/j.neuroimage.2016.01.019)